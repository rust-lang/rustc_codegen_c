use std::fs::File;
use std::path::{Path, PathBuf};

use anstream::{eprint as print, eprintln as println};
use clap::Args;
use color_print::{cprint, cprintln};
use glob::glob;
use similar::{ChangeTag, TextDiff};
use which::which;

use crate::manifest::Manifest;
use crate::Run;

/// Run tests
#[derive(Args, Debug)]
pub struct TestCommand {
    /// Update the blessed output
    #[arg(long)]
    pub bless: bool,

    /// Whether to show verbose output
    #[arg(short, long)]
    pub verbose: bool,
}

impl Run for TestCommand {
    const STEP_DISPLAY_NAME: &'static str = "TEST";

    fn run(&self, manifest: &Manifest) {
        manifest.prepare();

        std::panic::set_hook(Box::new(|info| {
            cprintln!("<r,s>Test failed</r,s>: {}", info);
        }));

        // action: Run cargo test
        self.log_action_start("running", "cargo test");
        let mut command = std::process::Command::new("cargo");
        command.args(["test", "--manifest-path", "crates/Cargo.toml"]);
        self.command_status("cargo", &mut command);

        let testcases = self.collect_testcases(manifest);
        self.log_action_start(&format!("found {} testcases", testcases.len()), "");
        testcases.iter().for_each(|t| self.log_action_context(t.test.as_str(), t.name.as_str()));

        let filechecker = FileChecker::new(self.verbose);
        for testcase in testcases {
            match testcase.test {
                TestType::FileCheck => {
                    self.log_action_start("TEST file checking", &testcase.name);
                    self.log_action_context("source", &testcase.source.display());
                    self.log_action_context("output", &testcase.output_file.display());
                    testcase.build(manifest);
                    filechecker.check_testcase(&testcase);
                }
                TestType::Bless => {
                    self.log_action_start("TEST Bless", &testcase.name);
                    self.log_action_context("source", &testcase.source.display());
                    self.log_action_context("output", &testcase.output_file.display());
                    testcase.build(manifest);
                    self.bless(self.bless, &testcase);
                }
                TestType::Compile => {
                    self.log_action_start("TEST Compile", &testcase.name);
                    self.log_action_context("source", &testcase.source.display());
                    self.log_action_context("output", &testcase.output_file.display());
                    testcase.build(manifest);
                }
                TestType::CompileLib => {
                    self.log_action_start("TEST CompileLib", &testcase.name);
                    self.log_action_context("source", &testcase.source.display());
                    self.log_action_context("output", &testcase.output_file.display());
                    testcase.build_lib(manifest);
                }
                TestType::Runtime => {
                    self.log_action_start("TEST Runtime", &testcase.name);
                    self.log_action_context("source", &testcase.source.display());
                    self.log_action_context("output", &testcase.output_file.display());
                    testcase.build(manifest);
                    self.run_and_check_output(&testcase);
                }
            }
        }
    }

    fn verbose(&self) -> bool {
        self.verbose
    }
}

impl TestCommand {
    pub fn collect_testcases(&self, manifest: &Manifest) -> Vec<TestCase> {
        let mut cases = vec![];
<<<<<<< HEAD
=======

>>>>>>> ca3ebead
        let verbose = self.verbose;

        // Examples
        for case in glob("examples/*.rs").unwrap() {
            let case = case.unwrap();
            let filename = case.file_stem().unwrap();
            let name = format!("examples/{}", filename.to_string_lossy());
            let output_file = manifest.out_dir.join("examples").join(filename);
            let testcase = TestCase::new(name, case, output_file, TestType::Compile, verbose);
            cases.push(testcase);
        }

        // Codegen tests
        for case in glob("tests/codegen/*.rs").unwrap() {
            let case = case.unwrap();
            let filename = case.file_stem().unwrap();
            let name = format!("codegen/{}", filename.to_string_lossy());
            let output_file = manifest.out_dir.join("tests/codegen").join(filename);
            let testcase = TestCase::new(name, case, output_file, TestType::FileCheck, verbose);
            cases.push(testcase);
        }

        // Bless tests
        for case in glob("tests/bless/*.rs").unwrap() {
            let case = case.unwrap();
            let filename = case.file_stem().unwrap();
            let name = format!("bless/{}", filename.to_string_lossy());
            let output_file = manifest.out_dir.join("tests/bless").join(filename);
            let testcase = TestCase::new(name, case, output_file, TestType::Bless, verbose);
            cases.push(testcase);
        }

<<<<<<< HEAD
        // Runtime tests
        for case in glob("tests/runit/*.rs").unwrap() {
            let case = case.unwrap();
            let filename = case.file_stem().unwrap();
            // Skip the test runner
            if filename == "runner" {
                continue;
            }
            let name = format!("runit/{}", filename.to_string_lossy());
            let output_file = manifest.out_dir.join("tests/runit").join(filename);
            let testcase = TestCase::new(name, case, output_file, TestType::Runtime, verbose);
            cases.push(testcase);
        }

        // Collect and process auxiliary builds from directives
        let mut auxiliaries = vec![];
        for case in cases.iter() {
            let directives = case.parse_directives();
            for directive in directives {
                if let TestDirective::AuxBuild(fname) = directive {
                    let source = Path::new("tests/auxiliary").join(&fname);
                    let filename = source.file_stem().unwrap();
                    let name = format!("auxiliary/{}", filename.to_string_lossy());

                    // deduplication
                    if auxiliaries.iter().any(|aux: &TestCase| aux.name == name) {
                        continue;
                    }

                    let output_file = manifest.out_dir.join(filename); // aux files are output to the base directory
                    let testcase =
                        TestCase::new(name, source, output_file, TestType::CompileLib, verbose);
                    auxiliaries.push(testcase);
                }
=======
        // Collect test-auxiliary
        let aux_use = regex::Regex::new(r"(?m)//@\s*aux-build:(?P<fname>.*)").unwrap();
        let mut auxiliaries = vec![];
        for case in cases.iter() {
            let content = std::fs::read_to_string(&case.source).unwrap();
            for cap in aux_use.captures_iter(&content) {
                println!("{:?}", case.source);
                let fname = cap.name("fname").unwrap().as_str();
                let source = Path::new("tests/auxiliary").join(fname);
                let filename = source.file_stem().unwrap();
                let name = format!("auxiliary/{}", filename.to_string_lossy());

                // deduplication
                if auxiliaries.iter().any(|aux: &TestCase| aux.name == name) {
                    continue;
                }

                let output_file = manifest.out_dir.join(filename); // aux files are output to the base directory
                let testcase =
                    TestCase::new(name, source, output_file, TestType::CompileLib, verbose);
                auxiliaries.push(testcase);
>>>>>>> ca3ebead
            }
        }

        // Compile auxiliary before the tests
        let mut testcases = auxiliaries;
        testcases.extend(cases);
        testcases
<<<<<<< HEAD
    }

    fn bless(&self, update: bool, case: &TestCase) {
        let output = case.generated();
        let blessed = case.source.with_extension("c");

        self.log_action_context("checking", &blessed.display());
        if update {
            self.log_action_context("updating", &blessed.display());
            std::fs::copy(output, &blessed).unwrap();
            self.log_action_context("result", "updated");
        } else {
            let output = std::fs::read_to_string(output).unwrap();
            let blessed = std::fs::read_to_string(&blessed).unwrap();

            let diff = TextDiff::from_lines(&blessed, &output);
            if diff.ratio() < 1.0 {
                cprintln!("<r,s>output does not match blessed output</r,s>");
                for change in diff.iter_all_changes() {
                    let lineno = change.old_index().unwrap_or(change.new_index().unwrap_or(0));
                    match change.tag() {
                        ChangeTag::Equal => print!(" {:4}| {}", lineno, change),
                        ChangeTag::Insert => cprint!("<g>+{:4}| {}</g>", lineno, change),
                        ChangeTag::Delete => cprint!("<r>-{:4}| {}</r>", lineno, change),
                    }
                }
                std::process::exit(1);
            }
            self.log_action_context("result", "passed");
        }
    }

    /// Run a runtime test and check its output against directives
    fn run_and_check_output(&self, testcase: &TestCase) {
        // Parse directives from source
        let directives = testcase.parse_directives();
        self.log_action_context("directives", &format!("found {} directives", directives.len()));

        // Run the test
        self.log_action_context("running", &testcase.output_file.display());
        let output = std::process::Command::new(&testcase.output_file)
            .output()
            .unwrap_or_else(|e| panic!("failed to run {}: {}", testcase.output_file.display(), e));

        // Get actual outputs
        let actual_return = output.status.code().unwrap_or_else(|| {
            panic!("Process terminated by signal: {}", testcase.output_file.display())
        });
        let actual_stdout = String::from_utf8_lossy(&output.stdout).into_owned();
        let actual_stderr = String::from_utf8_lossy(&output.stderr).into_owned();

        // Check each directive
        for directive in directives {
            match directive {
                TestDirective::CheckStdout(expected) => {
                    self.log_action_context("checking stdout", &expected);
                    let diff = TextDiff::from_lines(&expected, &actual_stdout);
                    if diff.ratio() < 1.0 {
                        cprintln!("<r,s>stdout does not match expected output</r,s>");
                        for change in diff.iter_all_changes() {
                            let lineno =
                                change.old_index().unwrap_or(change.new_index().unwrap_or(0));
                            match change.tag() {
                                ChangeTag::Equal => print!(" {:4}| {}", lineno, change),
                                ChangeTag::Insert => cprint!("<g>+{:4}| {}</g>", lineno, change),
                                ChangeTag::Delete => cprint!("<r>-{:4}| {}</r>", lineno, change),
                            }
                        }
                        std::process::exit(1);
                    }
                    self.log_action_context("stdout", "passed");
                }
                TestDirective::CheckStderr(expected) => {
                    self.log_action_context("checking stderr", &expected);
                    let diff = TextDiff::from_lines(&expected, &actual_stderr);
                    if diff.ratio() < 1.0 {
                        cprintln!("<r,s>stderr does not match expected output</r,s>");
                        for change in diff.iter_all_changes() {
                            let lineno =
                                change.old_index().unwrap_or(change.new_index().unwrap_or(0));
                            match change.tag() {
                                ChangeTag::Equal => print!(" {:4}| {}", lineno, change),
                                ChangeTag::Insert => cprint!("<g>+{:4}| {}</g>", lineno, change),
                                ChangeTag::Delete => cprint!("<r>-{:4}| {}</r>", lineno, change),
                            }
                        }
                        std::process::exit(1);
                    }
                    self.log_action_context("stderr", "passed");
                }
                TestDirective::ExitCode(expected) => {
                    self.log_action_context("checking exit code", &expected.to_string());
                    if actual_return != expected {
                        cprintln!("<r,s>exit code does not match expected value</r,s>");
                        cprintln!("expected: {}", expected);
                        cprintln!("actual: {}", actual_return);
                        std::process::exit(1);
                    }
                    self.log_action_context("exit code", "passed");
                }
                TestDirective::AuxBuild(_) => {
                    // AuxBuild directives are handled during test collection
                    // No need to check them during test execution
                }
            }
        }

        self.log_action_context("result", "all checks passed");
=======
>>>>>>> ca3ebead
    }
}

#[derive(Debug)]
pub enum TestType {
    /// Test an executable can be compiled
    Compile,
    /// Test a library can be compiled
    CompileLib,
    /// Run LLVM FileCheck on the generated code
    FileCheck,
    /// Bless test - the output should be the same as the last run
    Bless,
    /// Runtime test - compile, run and compare output
    Runtime,
}

impl TestType {
    pub fn as_str(&self) -> &'static str {
        match self {
            TestType::Compile => "compile",
            TestType::CompileLib => "compile-lib",
            TestType::FileCheck => "filecheck",
            TestType::Bless => "bless",
            TestType::Runtime => "runtime",
        }
    }
}

pub struct TestCase {
    pub name: String,
    pub source: PathBuf,
    pub output_file: PathBuf,
    pub test: TestType,
    pub verbose: bool,
}

impl Run for TestCase {
    const STEP_DISPLAY_NAME: &'static str = "TESTCASE";
    fn run(&self, manifest: &Manifest) {
        self.build(manifest);
    }

    fn verbose(&self) -> bool {
        self.verbose
    }
}

impl TestCase {
    pub fn new(
        name: String,
        source: PathBuf,
        output_file: PathBuf,
        test: TestType,
        verbose: bool,
    ) -> Self {
        Self { name, source, output_file, test, verbose }
    }

    pub fn build(&self, manifest: &Manifest) {
        let output_dir = self.output_file.parent().unwrap();
        std::fs::create_dir_all(output_dir).unwrap();
        let mut command = manifest.rustc();
        command
            .args(["--crate-type", "bin"])
            .arg("-O")
            .arg(&self.source)
            .arg("-o")
            .arg(&self.output_file);
        self.command_status("compile", &mut command);
    }

    pub fn build_lib(&self, manifest: &Manifest) {
        let output_dir = self.output_file.parent().unwrap();
        std::fs::create_dir_all(output_dir).unwrap();
        let mut command = manifest.rustc();
        command
            .args(["--crate-type", "lib"])
            .arg("-O")
            .arg(&self.source)
            .arg("--out-dir")
            .arg(output_dir);
        self.command_status("compile lib", &mut command);
    }

    /// Get the generated C file f
    pub fn generated(&self) -> PathBuf {
        let case = self.source.file_stem().unwrap().to_string_lossy();
        let generated = std::fs::read_dir(self.output_file.parent().unwrap())
            .unwrap()
            .filter_map(|entry| entry.ok())
            .find(|entry| {
                let filename = entry.file_name();
                let filename = filename.to_string_lossy();
                filename.ends_with(".c") && filename.starts_with(case.as_ref())
            });

        assert!(generated.is_some(), "could not find {case}'s generated file");
        generated.unwrap().path()
    }

    /// Parse test directives from the source file
    fn parse_directives(&self) -> Vec<TestDirective> {
        let source = std::fs::read_to_string(&self.source)
            .unwrap_or_else(|e| panic!("failed to read {}: {}", self.source.display(), e));

        let mut directives = Vec::new();

        // Regular expressions for matching directives
        let stdout_re = regex::Regex::new(r"^//@\s*check-stdout:\s*(.*)").unwrap();
        let stderr_re = regex::Regex::new(r"^//@\s*check-stderr:\s*(.*)").unwrap();
        let exit_re = regex::Regex::new(r"^//@\s*exit-code:\s*(\d+)").unwrap();
        let aux_re = regex::Regex::new(r"^//@\s*aux-build:\s*(.*)").unwrap();
        // Regex to match any directive pattern
        let directive_re = regex::Regex::new(r"^//@\s*([^:]+)").unwrap();

        for (line_num, line) in source.lines().enumerate() {
            if let Some(cap) = stdout_re.captures(line) {
                let content = cap[1].trim().to_string();
                directives.push(TestDirective::CheckStdout(content));
            } else if let Some(cap) = stderr_re.captures(line) {
                let content = cap[1].trim().to_string();
                directives.push(TestDirective::CheckStderr(content));
            } else if let Some(cap) = exit_re.captures(line) {
                if let Ok(code) = cap[1].parse() {
                    directives.push(TestDirective::ExitCode(code));
                } else {
                    panic!(
                        "{}:{}: invalid exit code in directive",
                        self.source.display(),
                        line_num + 1
                    );
                }
            } else if let Some(cap) = aux_re.captures(line) {
                let fname = cap[1].trim().to_string();
                directives.push(TestDirective::AuxBuild(fname));
            } else if let Some(cap) = directive_re.captures(line) {
                let directive_name = cap[1].trim();
                panic!(
                    "{}:{}: unknown directive '{}', supported directives are: check-stdout, check-stderr, exit-code, aux-build",
                    self.source.display(),
                    line_num + 1,
                    directive_name
                );
            }
        }

        directives
    }
}

struct FileChecker {
    filecheck: PathBuf,
    verbose: bool,
}

impl Run for FileChecker {
    const STEP_DISPLAY_NAME: &'static str = "FILECHECK";

    fn run(&self, _manifest: &Manifest) {}

    fn verbose(&self) -> bool {
        self.verbose
    }
}

impl FileChecker {
    pub fn new(verbose: bool) -> Self {
        let filecheck = [
            "FileCheck-18",
            "FileCheck-17",
            "FileCheck-16",
            "FileCheck-15",
            "FileCheck-14",
            "FileCheck",
        ]
        .into_iter()
        .find_map(|filecheck| which(filecheck).ok())
        .expect("`FileCheck` not found");

        Self { filecheck, verbose }
    }

    fn check_testcase(&self, case: &TestCase) {
        let generated = File::open(case.generated()).unwrap();
        let mut command = std::process::Command::new(&self.filecheck);
        command.arg(&case.source).stdin(generated);
        let output = self.command_output("filecheck", &mut command);
        assert!(
            output.status.success(),
            "failed to run FileCheck on {}",
            case.source.file_stem().unwrap().to_string_lossy()
        );
    }
}

/// Test directives that can appear in source files
#[derive(Debug)]
enum TestDirective {
    /// Expected stdout content
    CheckStdout(String),
    /// Expected stderr content
    CheckStderr(String),
    /// Expected exit code
    ExitCode(i32),
    /// Auxiliary build requirement
    AuxBuild(String),
}<|MERGE_RESOLUTION|>--- conflicted
+++ resolved
@@ -91,10 +91,6 @@
 impl TestCommand {
     pub fn collect_testcases(&self, manifest: &Manifest) -> Vec<TestCase> {
         let mut cases = vec![];
-<<<<<<< HEAD
-=======
-
->>>>>>> ca3ebead
         let verbose = self.verbose;
 
         // Examples
@@ -127,7 +123,6 @@
             cases.push(testcase);
         }
 
-<<<<<<< HEAD
         // Runtime tests
         for case in glob("tests/runit/*.rs").unwrap() {
             let case = case.unwrap();
@@ -162,29 +157,7 @@
                         TestCase::new(name, source, output_file, TestType::CompileLib, verbose);
                     auxiliaries.push(testcase);
                 }
-=======
-        // Collect test-auxiliary
-        let aux_use = regex::Regex::new(r"(?m)//@\s*aux-build:(?P<fname>.*)").unwrap();
-        let mut auxiliaries = vec![];
-        for case in cases.iter() {
-            let content = std::fs::read_to_string(&case.source).unwrap();
-            for cap in aux_use.captures_iter(&content) {
-                println!("{:?}", case.source);
-                let fname = cap.name("fname").unwrap().as_str();
-                let source = Path::new("tests/auxiliary").join(fname);
-                let filename = source.file_stem().unwrap();
-                let name = format!("auxiliary/{}", filename.to_string_lossy());
-
-                // deduplication
-                if auxiliaries.iter().any(|aux: &TestCase| aux.name == name) {
-                    continue;
-                }
-
-                let output_file = manifest.out_dir.join(filename); // aux files are output to the base directory
-                let testcase =
-                    TestCase::new(name, source, output_file, TestType::CompileLib, verbose);
-                auxiliaries.push(testcase);
->>>>>>> ca3ebead
+
             }
         }
 
@@ -192,7 +165,6 @@
         let mut testcases = auxiliaries;
         testcases.extend(cases);
         testcases
-<<<<<<< HEAD
     }
 
     fn bless(&self, update: bool, case: &TestCase) {
@@ -301,8 +273,7 @@
         }
 
         self.log_action_context("result", "all checks passed");
-=======
->>>>>>> ca3ebead
+
     }
 }
 
